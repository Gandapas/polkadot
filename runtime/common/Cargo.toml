--- conflicted
+++ resolved
@@ -12,39 +12,21 @@
 serde = { version = "1.0.102", default-features = false }
 serde_derive = { version = "1.0.102", optional = true }
 
-<<<<<<< HEAD
-sp-api = { git = "https://github.com/paritytech/substrate", branch = "ashley-polkadot-wasm", default-features = false }
-inherents = { package = "sp-inherents", git = "https://github.com/paritytech/substrate", default-features = false, branch = "ashley-polkadot-wasm" }
-rstd = { package = "sp-std", git = "https://github.com/paritytech/substrate", default-features = false, branch = "ashley-polkadot-wasm" }
-sp-io = { git = "https://github.com/paritytech/substrate", default-features = false, branch = "ashley-polkadot-wasm" }
-sp-runtime = { git = "https://github.com/paritytech/substrate", default-features = false, branch = "ashley-polkadot-wasm" }
-sp-staking = { git = "https://github.com/paritytech/substrate", default-features = false, branch = "ashley-polkadot-wasm" }
-sp-core = { git = "https://github.com/paritytech/substrate", default-features = false, branch = "ashley-polkadot-wasm" }
+sp-api = { git = "https://github.com/paritytech/substrate", branch = "ashley-polkadot-wasm-diverged", default-features = false }
+inherents = { package = "sp-inherents", git = "https://github.com/paritytech/substrate", default-features = false, branch = "ashley-polkadot-wasm-diverged" }
+rstd = { package = "sp-std", git = "https://github.com/paritytech/substrate", default-features = false, branch = "ashley-polkadot-wasm-diverged" }
+sp-io = { git = "https://github.com/paritytech/substrate", default-features = false, branch = "ashley-polkadot-wasm-diverged" }
+sp-runtime = { git = "https://github.com/paritytech/substrate", default-features = false, branch = "ashley-polkadot-wasm-diverged" }
+sp-staking = { git = "https://github.com/paritytech/substrate", default-features = false, branch = "ashley-polkadot-wasm-diverged" }
+sp-core = { git = "https://github.com/paritytech/substrate", default-features = false, branch = "ashley-polkadot-wasm-diverged" }
 
-authorship = { package = "pallet-authorship", git = "https://github.com/paritytech/substrate", default-features = false, branch = "ashley-polkadot-wasm" }
-balances = { package = "pallet-balances", git = "https://github.com/paritytech/substrate", default-features = false, branch = "ashley-polkadot-wasm" }
-session = { package = "pallet-session", git = "https://github.com/paritytech/substrate", default-features = false, branch = "ashley-polkadot-wasm" }
-frame-support = { git = "https://github.com/paritytech/substrate", default-features = false, branch = "ashley-polkadot-wasm" }
-staking = { package = "pallet-staking", git = "https://github.com/paritytech/substrate", default-features = false, branch = "ashley-polkadot-wasm" }
-system = { package = "frame-system", git = "https://github.com/paritytech/substrate", default-features = false, branch = "ashley-polkadot-wasm" }
-timestamp = { package = "pallet-timestamp", git = "https://github.com/paritytech/substrate", default-features = false, branch = "ashley-polkadot-wasm" }
-=======
-sp-api = { git = "https://github.com/paritytech/substrate", branch = "polkadot-master", default-features = false }
-inherents = { package = "sp-inherents", git = "https://github.com/paritytech/substrate", default-features = false, branch = "polkadot-master" }
-rstd = { package = "sp-std", git = "https://github.com/paritytech/substrate", default-features = false, branch = "polkadot-master" }
-sp-io = { git = "https://github.com/paritytech/substrate", default-features = false, branch = "polkadot-master" }
-sp-runtime = { git = "https://github.com/paritytech/substrate", default-features = false, branch = "polkadot-master" }
-sp-staking = { git = "https://github.com/paritytech/substrate", default-features = false, branch = "polkadot-master" }
-sp-core = { git = "https://github.com/paritytech/substrate", default-features = false, branch = "polkadot-master" }
-
-authorship = { package = "pallet-authorship", git = "https://github.com/paritytech/substrate", default-features = false, branch = "polkadot-master" }
-balances = { package = "pallet-balances", git = "https://github.com/paritytech/substrate", default-features = false, branch = "polkadot-master" }
-session = { package = "pallet-session", git = "https://github.com/paritytech/substrate", default-features = false, branch = "polkadot-master" }
-frame-support = { git = "https://github.com/paritytech/substrate", default-features = false, branch = "polkadot-master" }
-staking = { package = "pallet-staking", git = "https://github.com/paritytech/substrate", default-features = false, branch = "polkadot-master" }
-system = { package = "frame-system", git = "https://github.com/paritytech/substrate", default-features = false, branch = "polkadot-master" }
-timestamp = { package = "pallet-timestamp", git = "https://github.com/paritytech/substrate", default-features = false, branch = "polkadot-master" }
->>>>>>> 0a1a8775
+authorship = { package = "pallet-authorship", git = "https://github.com/paritytech/substrate", default-features = false, branch = "ashley-polkadot-wasm-diverged" }
+balances = { package = "pallet-balances", git = "https://github.com/paritytech/substrate", default-features = false, branch = "ashley-polkadot-wasm-diverged" }
+session = { package = "pallet-session", git = "https://github.com/paritytech/substrate", default-features = false, branch = "ashley-polkadot-wasm-diverged" }
+frame-support = { git = "https://github.com/paritytech/substrate", default-features = false, branch = "ashley-polkadot-wasm-diverged" }
+staking = { package = "pallet-staking", git = "https://github.com/paritytech/substrate", default-features = false, branch = "ashley-polkadot-wasm-diverged" }
+system = { package = "frame-system", git = "https://github.com/paritytech/substrate", default-features = false, branch = "ashley-polkadot-wasm-diverged" }
+timestamp = { package = "pallet-timestamp", git = "https://github.com/paritytech/substrate", default-features = false, branch = "ashley-polkadot-wasm-diverged" }
 
 primitives = { package = "polkadot-primitives", path = "../../primitives", default-features = false }
 polkadot-parachain = { path = "../../parachain", default-features = false }
@@ -53,23 +35,13 @@
 hex-literal = "0.2.1"
 libsecp256k1 = "0.3.2"
 tiny-keccak = "1.5.0"
-<<<<<<< HEAD
-keyring = { package = "sp-keyring", git = "https://github.com/paritytech/substrate", branch = "ashley-polkadot-wasm" }
-sp-trie = { git = "https://github.com/paritytech/substrate", branch = "ashley-polkadot-wasm" }
-babe = { package = "pallet-babe", git = "https://github.com/paritytech/substrate", default-features = false, branch = "ashley-polkadot-wasm" }
-randomness-collective-flip = { package = "pallet-randomness-collective-flip", git = "https://github.com/paritytech/substrate", default-features = false, branch = "ashley-polkadot-wasm" }
-pallet-staking-reward-curve = { git = "https://github.com/paritytech/substrate", branch = "ashley-polkadot-wasm" }
-treasury = { package = "pallet-treasury", git = "https://github.com/paritytech/substrate", default-features = false, branch = "ashley-polkadot-wasm" }
-trie-db = "0.16.0"
-=======
-keyring = { package = "sp-keyring", git = "https://github.com/paritytech/substrate", branch = "polkadot-master" }
-sp-trie = { git = "https://github.com/paritytech/substrate", branch = "polkadot-master" }
-babe = { package = "pallet-babe", git = "https://github.com/paritytech/substrate", default-features = false, branch = "polkadot-master" }
-randomness-collective-flip = { package = "pallet-randomness-collective-flip", git = "https://github.com/paritytech/substrate", default-features = false, branch = "polkadot-master" }
-pallet-staking-reward-curve = { git = "https://github.com/paritytech/substrate", branch = "polkadot-master" }
-treasury = { package = "pallet-treasury", git = "https://github.com/paritytech/substrate", default-features = false, branch = "polkadot-master" }
+keyring = { package = "sp-keyring", git = "https://github.com/paritytech/substrate", branch = "ashley-polkadot-wasm-diverged" }
+sp-trie = { git = "https://github.com/paritytech/substrate", branch = "ashley-polkadot-wasm-diverged" }
+babe = { package = "pallet-babe", git = "https://github.com/paritytech/substrate", default-features = false, branch = "ashley-polkadot-wasm-diverged" }
+randomness-collective-flip = { package = "pallet-randomness-collective-flip", git = "https://github.com/paritytech/substrate", default-features = false, branch = "ashley-polkadot-wasm-diverged" }
+pallet-staking-reward-curve = { git = "https://github.com/paritytech/substrate", branch = "ashley-polkadot-wasm-diverged" }
+treasury = { package = "pallet-treasury", git = "https://github.com/paritytech/substrate", default-features = false, branch = "ashley-polkadot-wasm-diverged" }
 trie-db = "0.18.0"
->>>>>>> 0a1a8775
 serde_json = "1.0.41"
 
 [features]
