--- conflicted
+++ resolved
@@ -62,33 +62,26 @@
 	const DELAY_UNTIL: Duration = Duration::from_millis(5000);
 
 	let mut handle = LocalThreadHandle::current();
-<<<<<<< HEAD
-	let work = Delay::new(Instant::now() + DELAY_UNTIL)
-		.then(move |res| {
-			if let Err(e) = res {
-				warn!(target: "bft", "Failed to force delay of consensus: {:?}", e);
-			}
-
-			match bft_service.build_upon(&header) {
-				Ok(maybe_bft_work) => {
-					if maybe_bft_work.is_some() {
-						debug!(target: "bft", "Starting agreement. After forced delay for {:?}",
-							DELAY_UNTIL);
-					}
-
-					maybe_bft_work
+	match bft_service.build_upon(&header) {
+		Ok(Some(bft_work)) => {
+			// do not poll work for some amount of time.
+			let work = Delay::new(Instant::now() + DELAY_UNTIL).then(move |res| {
+				if let Err(e) = res {
+					warn!(target: "bft", "Failed to force delay of consensus: {:?}", e);
 				}
-				Err(e) => {
-					warn!(target: "bft", "BFT agreement error: {}", e);
-					None
-				}
-			}
-		})
-		.map(|_| ());
-
-	if let Err(e) = handle.spawn_local(Box::new(work)) {
-    	debug!(target: "bft", "Couldn't initialize BFT agreement: {:?}", e);
-    }
+
+				debug!(target: "bft", "Starting agreement. After forced delay for {:?}",
+					DELAY_UNTIL);
+
+				bft_work
+			});
+			if let Err(e) = handle.spawn_local(Box::new(work)) {
+		    	warn!(target: "bft", "Couldn't initialize BFT agreement: {:?}", e);
+			}
+		}
+		Ok(None) => trace!(target: "bft", "Could not start agreement on top of {}", header.hash()),
+		Err(e) => warn!(target: "bft", "BFT agreement error: {}", e),
+	}
 }
 
 // creates a task to prune redundant entries in availability store upon block finalization
@@ -108,27 +101,6 @@
 		BodyFetch(::client::error::Error),
 		UnexpectedFormat,
 		ExtrinsicsWrong,
-=======
-	match bft_service.build_upon(&header) {
-		Ok(Some(bft_work)) => {
-			// do not poll work for some amount of time.
-			let work = Delay::new(Instant::now() + DELAY_UNTIL).then(move |res| {
-				if let Err(e) = res {
-					warn!(target: "bft", "Failed to force delay of consensus: {:?}", e);
-				}
-
-				debug!(target: "bft", "Starting agreement. After forced delay for {:?}",
-					DELAY_UNTIL);
-
-				bft_work
-			});
-			if let Err(e) = handle.spawn_local(Box::new(work)) {
-		    	warn!(target: "bft", "Couldn't initialize BFT agreement: {:?}", e);
-			}
-		}
-		Ok(None) => trace!(target: "bft", "Could not start agreement on top of {}", header.hash()),
-		Err(e) => warn!(target: "bft", "BFT agreement error: {}", e),
->>>>>>> aeb748cc
 	}
 
 	impl NotifyError {
@@ -208,12 +180,8 @@
 				collators: network.clone(),
 				network,
 				parachain_empty_duration,
-<<<<<<< HEAD
 				handle: thread_pool.clone(),
 				extrinsic_store: extrinsic_store.clone(),
-=======
-				handle: thread_pool,
->>>>>>> aeb748cc
 				offline: Arc::new(RwLock::new(OfflineTracker::new())),
 			};
 			let bft_service = Arc::new(BftService::new(client.clone(), key, factory));
@@ -224,10 +192,7 @@
 
 				client.import_notification_stream().for_each(move |notification| {
 					if notification.is_new_best {
-<<<<<<< HEAD
-=======
 						trace!(target: "bft", "Attempting to start new consensus round after import notification of {:?}", notification.hash);
->>>>>>> aeb748cc
 						start_bft(notification.header, bft_service.clone());
 					}
 					Ok(())
@@ -254,18 +219,9 @@
 				interval.map_err(|e| debug!(target: "bft", "Timer error: {:?}", e)).for_each(move |_| {
 					if let Ok(best_block) = c.best_block_header() {
 						let hash = best_block.hash();
-<<<<<<< HEAD
-						let last_agreement = s.last_agreement();
-						let can_build_upon = last_agreement
-							.map_or(true, |x| !x.live || x.parent_hash != hash);
-
-						if hash == prev_best && can_build_upon {
-							debug!("Starting consensus round after a timeout");
-=======
 
 						if hash == prev_best {
 							debug!(target: "bft", "Starting consensus round after a timeout");
->>>>>>> aeb748cc
 							start_bft(best_block, s.clone());
 						}
 						prev_best = hash;
